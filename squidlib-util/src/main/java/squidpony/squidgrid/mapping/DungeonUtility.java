--- conflicted
+++ resolved
@@ -1,30 +1,11 @@
 package squidpony.squidgrid.mapping;
 
-import java.util.ArrayList;
-import java.util.Collection;
-import java.util.List;
-import java.util.Map;
-import java.util.Set;
-
 import squidpony.squidai.DijkstraMap;
-<<<<<<< HEAD
+import squidpony.squidgrid.Direction;
 import squidpony.squidmath.*;
 
-import java.util.ArrayList;
-import java.util.Arrays;
-import java.util.Map;
-import java.util.Set;
-
-=======
-import squidpony.squidgrid.Direction;
-import squidpony.squidmath.Coord;
-import squidpony.squidmath.CoordPacker;
-import squidpony.squidmath.LightRNG;
-import squidpony.squidmath.PerlinNoise;
-import squidpony.squidmath.RNG;
-import squidpony.squidmath.StatefulRNG;
-
->>>>>>> a5d1f0fd
+import java.util.*;
+
 /**
  * A static class that can be used to modify the char[][] dungeons that other generators produce.
  * Includes various utilities for random floor-finding, but also provides ways to take dungeons that use '#'
@@ -112,11 +93,11 @@
      * A convenience wrapper for getting a packed-data representation of all floors ('.') in map, for randomCell().
      * If you want other chars or more chars than just the period, you can use CoordPacker.pack() with a char[][] map
      * and one or more chars to find as the parameters. This is the same as calling {@code CoordPacker.pack(map, '.')}.
+     *
      * @param map a char[][] that uses '.' to represent floors
      * @return all floors in map in packed data format (a special short array) that can be given to randomCell()
      */
-    public static short[] packedFloors(char[][] map)
-    {
+    public static short[] packedFloors(char[][] map) {
         return CoordPacker.pack(map, '.');
     }
 
@@ -1238,15 +1219,14 @@
         return portion;
     }
 
-    public static double[][] translateAStarToDijkstra(double[][] astar)
-    {
-        if(astar == null) return null;
-        if(astar.length <= 0 || astar[0].length <= 0)
+    public static double[][] translateAStarToDijkstra(double[][] astar) {
+        if (astar == null) return null;
+        if (astar.length <= 0 || astar[0].length <= 0)
             return new double[0][0];
         double[][] dijkstra = new double[astar.length][astar[0].length];
         for (int x = 0; x < astar.length; x++) {
             for (int y = 0; y < astar[x].length; y++) {
-                if(astar[x][y] < 0)
+                if (astar[x][y] < 0)
                     dijkstra[x][y] = DijkstraMap.WALL;
                 else
                     dijkstra[x][y] = DijkstraMap.FLOOR;
@@ -1255,15 +1235,14 @@
         return dijkstra;
     }
 
-    public static double[][] translateDijkstraToAStar(double[][] dijkstra)
-    {
-        if(dijkstra == null) return null;
-        if(dijkstra.length <= 0 || dijkstra[0].length <= 0)
+    public static double[][] translateDijkstraToAStar(double[][] dijkstra) {
+        if (dijkstra == null) return null;
+        if (dijkstra.length <= 0 || dijkstra[0].length <= 0)
             return new double[0][0];
         double[][] astar = new double[dijkstra.length][dijkstra[0].length];
         for (int x = 0; x < dijkstra.length; x++) {
             for (int y = 0; y < dijkstra[x].length; y++) {
-                if(dijkstra[x][y] > DijkstraMap.FLOOR)
+                if (dijkstra[x][y] > DijkstraMap.FLOOR)
                     astar[x][y] = -1;
                 else
                     astar[x][y] = 1;
@@ -1342,25 +1321,24 @@
         return 0 <= x && x < level.length && 0 <= y && y < level[x].length;
     }
 
-	/**
-	 * @param zone
-	 * @param result
-	 *            The list to fill if non null (i.e. if non-null, it is
-	 *            returned). If null, a fresh list will be allocated and
-	 *            returned.
-	 * @return Elements in {@code zone} that are neighbors to an element not in
-	 *         {@code zone}.
-	 */
-	public static List<Coord> border(final List<Coord> zone, /* @Nullable */ List<Coord> buffer) {
-		final int zsz = zone.size();
-		final List<Coord> border = buffer == null ? new ArrayList<Coord>(zsz / 4) : buffer;
-		for (int i = 0; i < zsz; i++) {
-			final Coord c = zone.get(i);
-			if (hasANeighborNotIn(c, zone))
-				border.add(c);
-		}
-		return border;
-	}
+    /**
+     * @param zone
+     * @param buffer The list to fill if non null (i.e. if non-null, it is
+     *               returned). If null, a fresh list will be allocated and
+     *               returned.
+     * @return Elements in {@code zone} that are neighbors to an element not in
+     * {@code zone}.
+     */
+    public static List<Coord> border(final List<Coord> zone, /* @Nullable */ List<Coord> buffer) {
+        final int zsz = zone.size();
+        final List<Coord> border = buffer == null ? new ArrayList<Coord>(zsz / 4) : buffer;
+        for (int i = 0; i < zsz; i++) {
+            final Coord c = zone.get(i);
+            if (hasANeighborNotIn(c, zone))
+                border.add(c);
+        }
+        return border;
+    }
 
     /**
      * Quickly counts the number of char elements in level that are equal to match.
@@ -1420,41 +1398,37 @@
         return map;
     }
 
-<<<<<<< HEAD
     /**
      * Ensures a path exists in a rough ring around the map by first creating the path (using
      * SerpentMapGenerator.pointPath with the given RNG), then finding chars in blocking that are on that path and
      * replacing them with replacement. Modifies map in-place (!) and returns an ArrayList of Coord points that will
      * always be on the path.
-     * @param map a 2D char array, x then y, etc. that will be modified directly; this is the "returned map"
-     * @param rng used for random factors in the path choice
+     *
+     * @param map         a 2D char array, x then y, etc. that will be modified directly; this is the "returned map"
+     * @param rng         used for random factors in the path choice
      * @param replacement the char that will fill be used where a path needs to be carved out; usually '.'
-     * @param blocking an array or vararg of char that are considered blocking for the path and will be replaced if
-     *                 they are in the way
+     * @param blocking    an array or vararg of char that are considered blocking for the path and will be replaced if
+     *                    they are in the way
      * @return the ArrayList of Coord points that are on the carved path, including existing non-blocking cells; will be empty if any parameters are invalid
      */
-    public static ArrayList<Coord> ensurePath(char[][] map, RNG rng, char replacement, char... blocking)
-    {
-        if(map == null || map.length <= 0 || blocking == null || blocking.length <= 0)
+    public static ArrayList<Coord> ensurePath(char[][] map, RNG rng, char replacement, char... blocking) {
+        if (map == null || map.length <= 0 || blocking == null || blocking.length <= 0)
             return new ArrayList<Coord>(0);
         int width = map.length, height = map[0].length;
         ArrayList<Coord> points = SerpentMapGenerator.pointPath(width, height, rng);
         char[] blocks = new char[blocking.length];
         System.arraycopy(blocking, 0, blocks, 0, blocking.length);
         Arrays.sort(blocks);
-        for(Coord c : points)
-        {
-            if(c.x >= 0 && c.x < width && c.y >= 0 && c.y < height && Arrays.binarySearch(blocks, map[c.x][c.y]) >= 0)
-            {
+        for (Coord c : points) {
+            if (c.x >= 0 && c.x < width && c.y >= 0 && c.y < height && Arrays.binarySearch(blocks, map[c.x][c.y]) >= 0) {
                 map[c.x][c.y] = replacement;
             }
         }
         return points;
     }
 
-    public static ArrayList<Coord> allMatching(char[][] map, char... matching)
-    {
-        if(map == null || map.length <= 0 || matching == null || matching.length <= 0)
+    public static ArrayList<Coord> allMatching(char[][] map, char... matching) {
+        if (map == null || map.length <= 0 || matching == null || matching.length <= 0)
             return new ArrayList<Coord>(0);
         int width = map.length, height = map[0].length;
         char[] matches = new char[matching.length];
@@ -1463,40 +1437,48 @@
         ArrayList<Coord> points = new ArrayList<Coord>(map.length * 4);
         for (int x = 0; x < width; x++) {
             for (int y = 0; y < height; y++) {
-                if(Arrays.binarySearch(matches, map[x][y]) >= 0)
+                if (Arrays.binarySearch(matches, map[x][y]) >= 0)
                     points.add(Coord.get(x, y));
             }
         }
         return points;
     }
-=======
-	/**
-	 * @param x
-	 * @param y
-	 * @param diameter
-	 * @param buf
-	 *            Where to add the coordinates, or null for this method to
-	 *            allocate a fresh list.
-	 * @return The coordinates of a circle centered {@code (x, y)}, whose
-	 *         diameter is {@code (radius * 2) + 1}.
-	 */
-	public static List<Coord> circle(int x, int y, int radius, /* @Nullable */ List<Coord> buf) {
-		final List<Coord> result = buf == null ? new ArrayList<Coord>() : buf;
-		for (int dx = -radius; dx <= radius; ++dx) {
-			final int high = (int) Math.floor(Math.sqrt(radius * radius - dx * dx));
-			for (int dy = -high; dy <= high; ++dy) {
-				result.add(Coord.get(x + dx, y + dy));
-			}
-		}
-		return result;
-	}
-
-	private static boolean hasANeighborNotIn(Coord c, Collection<Coord> others) {
-		for (Direction dir : Direction.OUTWARDS) {
-			if (!others.contains(c.translate(dir)))
-				return true;
-		}
-		return false;
-	}
->>>>>>> a5d1f0fd
+
+    /**
+     * Gets a List of Coord that are within radius distance of (x,y), and appends them to buf if it is non-null or makes
+     * a fresh List to append to otherwise. Returns buf if non-null, else the fresh List of Coord. May produce Coord
+     * values that are not within the boundaries of a map, such as (-5,-4), if the center is too close to the edge or
+     * radius is too high. You can use {@link squidpony.squidgrid.Radius#inCircle(int, int, int, boolean, int, int, List)}
+     * with surpassEdges as false if you want to limit Coords to within the map, or the more general
+     * {@link squidpony.squidgrid.Radius#pointsInside(int, int, int, boolean, int, int, List)} on a Radius.SQUARE or
+     * Radius.DIAMOND enum value if you want a square or diamond shape.
+     *
+     * @param x      center x of the circle
+     * @param y      center y of the circle
+     * @param radius inclusive radius to extend from the center; radius 0 gives just the center
+     * @param buf    Where to add the coordinates, or null for this method to
+     *               allocate a fresh list.
+     * @return The coordinates of a circle centered {@code (x, y)}, whose
+     * diameter is {@code (radius * 2) + 1}.
+     * @see squidpony.squidgrid.Radius#inCircle(int, int, int, boolean, int, int, List) if you want to keep the Coords within the bounds of the map
+     */
+    public static List<Coord> circle(int x, int y, int radius, /* @Nullable */ List<Coord> buf) {
+        final List<Coord> result = buf == null ? new ArrayList<Coord>() : buf;
+        radius = Math.max(0, radius);
+        for (int dx = -radius; dx <= radius; ++dx) {
+            final int high = (int) Math.floor(Math.sqrt(radius * radius - dx * dx));
+            for (int dy = -high; dy <= high; ++dy) {
+                result.add(Coord.get(x + dx, y + dy));
+            }
+        }
+        return result;
+    }
+
+    private static boolean hasANeighborNotIn(Coord c, Collection<Coord> others) {
+        for (Direction dir : Direction.OUTWARDS) {
+            if (!others.contains(c.translate(dir)))
+                return true;
+        }
+        return false;
+    }
 }