package squidpony.squidgrid.mapping;

import squidpony.squidgrid.Direction;
import squidpony.squidgrid.iterator.SquidIterators;
import squidpony.squidgrid.zone.Zone;
import squidpony.squidmath.Coord;

import java.util.*;

/**
 * Rectangles in 2D grids. Checkout {@link Utils} for utility methods.
 *
 * @author smelC
 * @see RectangleRoomFinder How to find rectangles in a dungeon
 */
public interface Rectangle extends Zone {

    /**
     * @return The bottom left coordinate of the room.
     */
    Coord getBottomLeft();

<<<<<<< HEAD
    @Override
	/**
     * @return The room's width (from {@link #getBottomLeft()). It is greater or
=======
    /**
     * @return The room's width (from {@link #getBottomLeft()}). It is greater or
>>>>>>> c82b557a
     * equal than 0.
     */
    int getWidth();

<<<<<<< HEAD
    @Override
	/**
     * @return The room's height (from {@link #getBottomLeft()). It is greater
=======
    /**
     * @return The room's height (from {@link #getBottomLeft()}). It is greater
>>>>>>> c82b557a
     * or equal than 0.
     */
    int getHeight();

    /**
     * Utilities pertaining to {@link Rectangle}
     *
     * @author smelC
     */
    class Utils {

        /**
         * A comparator that uses {@link #size(Rectangle)} as the measure.
         */
        public static final Comparator<Rectangle> SIZE_COMPARATOR = new Comparator<Rectangle>() {
            @Override
            public int compare(Rectangle o1, Rectangle o2) {
                return Integer.compare(size(o1), size(o2));
            }
        };

        /**
         * @param r a Rectangle
         * @param c a Coord to check against r for presence
         * @return Whether {@code r} contains {@code c}.
         */
        public static boolean contains(Rectangle r, Coord c) {
            return c != null && contains(r, c.x, c.y);
        }

        /**
         * @param r a Rectangle
         * @param x x-coordinate of a point to check against r
         * @param y y-coordinate of a point to check against r
         * @return Whether {@code r} contains {@code c}.
         */
        public static boolean contains(Rectangle r, int x, int y) {
            if (r == null)
                return false;
            final Coord bottomLeft = r.getBottomLeft();
            final int width = r.getWidth();
            final int height = r.getHeight();
            return !(x < bottomLeft.x /* Too much to the left */
                    || bottomLeft.x + width < x /* Too much to the right */
                    || bottomLeft.y < y /* Too low */
                    || y < bottomLeft.y - height); /* Too high */
        }

        /**
         * @param r  a Rectangle
         * @param cs a Collection of Coord to check against r; returns true if r contains any items in cs
         * @return {@code true} if {@code r} contains a member of {@code cs}.
         */
        public static boolean containsAny(Rectangle r, Collection<Coord> cs) {
            for (Coord c : cs) {
                if (contains(r, c))
                    return true;
            }
            return false;
        }

        /**
         * @param rs an Iterable of Rectangle items to check against c
         * @param c  a Coord to try to find in any of the Rectangles in rs
         * @return {@code true} if a member of {@code rs}
         * {@link #contains(Rectangle, Coord) contains} {@code c}.
         */
        public static boolean contains(Iterable<? extends Rectangle> rs, Coord c) {
            for (Rectangle r : rs) {
                if (contains(r, c))
                    return true;
            }
            return false;
        }

        /**
         * @param r a Rectangle
         * @return The number of cells that {@code r} covers.
         */
        public static int size(Rectangle r) {
            return r.getWidth() * r.getHeight();
        }

        /**
         * @param r a Rectangle
         * @return The center of {@code r}.
         */
        public static Coord center(Rectangle r) {
            final Coord bl = r.getBottomLeft();
            /*
			 * bl.y - ... : because we're in SquidLib coordinates (0,0) is top
			 * left
			 */
            return Coord.get(bl.x + Math.round(r.getWidth() / 2), bl.y - Math.round(r.getHeight() / 2));
        }

        /**
         * Use {@link #cellsList(Rectangle)} if you want them all.
         *
         * @param r a Rectangle
         * @return The cells that {@code r} contains, from bottom left to top
         * right; lazily computed.
         */
        public static Iterator<Coord> cells(Rectangle r) {
            return new SquidIterators.RectangleFromBottomLeftToTopRight(r.getBottomLeft(), r.getWidth(),
                    r.getHeight());
        }

        /**
         * Use {@link #cellsList(Rectangle)} if you may stop before the end of
         * the list, you'll save some memory.
         *
         * @param r
         * @return The cells that {@code r} contains, from bottom left to top
         * right.
         */
        public static List<Coord> cellsList(Rectangle r) {
			/* Allocate it with the right size, to avoid internal resizings */
            final List<Coord> result = new ArrayList<Coord>(size(r));
            final Iterator<Coord> it = cells(r);
            while (it.hasNext())
                result.add(it.next());
            return result;
        }

        /**
         * @param d A direction.
         * @return {@code r} extended to {@code d} by one row and/or column.
         */
        public static Rectangle extend(Rectangle r, Direction d) {
            final Coord bl = r.getBottomLeft();
            final int width = r.getWidth();
            final int height = r.getHeight();

            switch (d) {
                case DOWN_LEFT:
                    return new Rectangle.Impl(bl.translate(Direction.DOWN_LEFT), width + 1, height + 1);
                case DOWN_RIGHT:
                    return new Rectangle.Impl(bl.translate(Direction.DOWN), width + 1, height + 1);
                case NONE:
                    return r;
                case UP_LEFT:
                    return new Rectangle.Impl(bl.translate(Direction.LEFT), width + 1, height + 1);
                case UP_RIGHT:
                    return new Rectangle.Impl(bl, width + 1, height + 1);
                case DOWN:
                    return new Rectangle.Impl(bl.translate(Direction.DOWN), width, height + 1);
                case LEFT:
                    return new Rectangle.Impl(bl.translate(Direction.LEFT), width + 1, height);
                case RIGHT:
                    return new Rectangle.Impl(bl, width + 1, height);
                case UP:
                    return new Rectangle.Impl(bl, width, height + 1);
            }
            throw new IllegalStateException("Unmatched direction in Rectangle.Utils::extend: " + d);
        }

        /**
         * @param r
         * @param diagonal A diagonal direction.
         * @return The coord at the corner identified by {@code diagonal} in
         * {@code r}.
         */
		public static Coord getCorner(Rectangle r, Direction diagonal) {
			assert diagonal.isDiagonal();
			switch (diagonal) {
			case DOWN_LEFT:
				return r.getBottomLeft();
			case DOWN_RIGHT:
				return r.getBottomLeft().translate(r.getWidth() - 1, 0);
			case UP_LEFT:
				/* -y because in SquidLib higher y is smaller */
				return r.getBottomLeft().translate(0, -(r.getHeight() - 1));
			case UP_RIGHT:
				/* -y because in SquidLib higher y is smaller */
				return r.getBottomLeft().translate(r.getWidth() - 1, -(r.getHeight() - 1));
			case DOWN:
			case LEFT:
			case NONE:
			case RIGHT:
			case UP:
				throw new IllegalStateException(
						"Expected a diagonal direction in Rectangle.Utils::getCorner. Received: " + diagonal);
			}
			throw new IllegalStateException("Unmatched direction in Rectangle.Utils::getCorner: " + diagonal);
		}

		/**
		 * @param r
		 * @param buf
		 *            An array of (at least) size 4, to hold the 4 corners. It
		 *            is returned, except if {@code null} or too small, in which
		 *            case a fresh array is returned.
		 * @return buf, if it had length of at least 4, or a new 4-element array; it contains this Rectangle's 4 corners
		 */
		public static Coord[] getAll4Corners(Rectangle r, Coord[] buf) {
			final Coord[] result = buf == null || buf.length < 4 ? new Coord[4] : buf;
			result[0] = getCorner(r, Direction.DOWN_LEFT);
			result[1] = getCorner(r, Direction.DOWN_RIGHT);
			result[2] = getCorner(r, Direction.UP_RIGHT);
			result[3] = getCorner(r, Direction.UP_LEFT);
			return result;
		}

        /**
         * Creates a new Rectangle that is smaller than r by 1 cell from each of r's edges, to a minimum of a 1x1 cell.
         * @param r a Rectangle to shrink
         * @return the shrunken Rectangle, newly-allocated
         */
        public static Rectangle shrink(Rectangle r)
        {
            return new Rectangle.Impl(r.getBottomLeft().translate(1, 1),
                    Math.max(1, r.getWidth() - 2), Math.max(1, r.getHeight() - 2));
        }

		/**
		 * @param r
		 * @param cardinal
		 * @param buf
		 *            The buffer to fill or {@code null} to let this method
		 *            allocate.
		 * @return The border of {@code r} at the position {@code cardinal},
		 *         i.e. the lowest line if {@code r} is {@link Direction#DOWN},
		 *         the highest line if {@code r} is {@link Direction#UP}, the
		 *         leftest column if {@code r} is {@link Direction#LEFT}, and
		 *         the rightest column if {@code r} is {@link Direction#RIGHT}.
		 */
		public static List<Coord> getBorder(Rectangle r, Direction cardinal,
				/* @Nullable */ List<Coord> buf) {
			Coord start = null;
			Direction dir = null;
			int len = -1;
			switch (cardinal) {
			case DOWN:
			case UP:
				len = r.getWidth();
				dir = Direction.RIGHT;
				start = cardinal == Direction.DOWN ? r.getBottomLeft() : getCorner(r, Direction.UP_LEFT);
				break;
			case LEFT:
			case RIGHT:
				len = r.getHeight();
				dir = Direction.UP;
				start = cardinal == Direction.LEFT ? r.getBottomLeft() : getCorner(r, Direction.DOWN_RIGHT);
				break;
			case DOWN_LEFT:
			case DOWN_RIGHT:
			case NONE:
			case UP_LEFT:
			case UP_RIGHT:
				throw new IllegalStateException(
						"Expected a cardinal direction in Rectangle.Utils::getBorder. Received: " + cardinal);
			}
			if (start == null || dir == null)
				throw new IllegalStateException(
						"Unmatched direction in Rectangle.Utils::Border: " + cardinal);

			final List<Coord> result = buf == null ? new ArrayList<Coord>(len) : buf;
			Coord now = start;
			for (int i = 0; i < len; i++) {
				buf.add(now);
				now = now.translate(dir);
			}
			return result;
		}
	}

	/**
	 * @author smelC
	 */
	class Impl extends Zone.Skeleton implements Rectangle {

		protected final Coord bottomLeft;
		protected final int width;
		protected final int height;

		private static final long serialVersionUID = -6197401003733967116L;

		public Impl(Coord bottomLeft, int width, int height) {
			this.bottomLeft = bottomLeft;
			this.width = width;
			this.height = height;
		}

		public Impl expand8way(int distance) {
			return new Impl(bottomLeft.translate(-1,-1), width+2,height+2);
		}

		@Override
		public Coord getBottomLeft() {
			return bottomLeft;
		}

		@Override
		public int getWidth() {
			return width;
		}

		@Override
		public int getHeight() {
			return height;
		}

		@Override
		public int hashCode() {
			final int prime = 31;
			int result = 1;
			result = prime * result + ((bottomLeft == null) ? 0 : bottomLeft.hashCode());
			result = prime * result + height;
			result = prime * result + width;
			return result;
		}

		@Override
		public boolean equals(Object obj) {
			if (this == obj)
				return true;
			if (obj == null)
				return false;
			if (getClass() != obj.getClass())
				return false;
			Impl other = (Impl) obj;
			if (bottomLeft == null) {
				if (other.bottomLeft != null)
					return false;
			} else if (!bottomLeft.equals(other.bottomLeft))
				return false;
			if (height != other.height)
				return false;
			if (width != other.width)
				return false;
			return true;
		}

		@Override
		public String toString() {
			return "Room at " + bottomLeft + ", width:" + width + ", height:" + height;
		}

		// Implementation of Zone:

		@Override
		public boolean isEmpty() {
			return width == 0 || height == 0;
		}

		@Override
		public int size() {
            return width * height;
		}

		@Override
		public boolean contains(int x, int y) {
            return x >= bottomLeft.x && x < bottomLeft.x + width &&
                    y >= bottomLeft.y && y < bottomLeft.y + height;
		}

		@Override
		public boolean contains(Coord c) {
            return contains(c.x, c.y);
		}

		@Override
		public int x(boolean smallestOrBiggest) {
			return bottomLeft.x + (smallestOrBiggest ? 0 : getWidth() - 1);
		}

		@Override
		public int y(boolean smallestOrBiggest) {
			return bottomLeft.y - (smallestOrBiggest ? (getHeight() - 1) : 0);
		}

		@Override
		public Coord getCenter() {
			return Utils.center(this);
		}

		@Override
		public List<Coord> getAll() {
            return Utils.cellsList(this);
		}

		@Override
		public Iterator<Coord> iterator() {
			/* Do not rely on getAll(), to avoid allocating the list */
			return Rectangle.Utils.cells(this);
		}
	}

}<|MERGE_RESOLUTION|>--- conflicted
+++ resolved
@@ -20,27 +20,16 @@
      */
     Coord getBottomLeft();
 
-<<<<<<< HEAD
     @Override
-	/**
-     * @return The room's width (from {@link #getBottomLeft()). It is greater or
-=======
     /**
      * @return The room's width (from {@link #getBottomLeft()}). It is greater or
->>>>>>> c82b557a
-     * equal than 0.
+     * equal to 0.
      */
     int getWidth();
 
-<<<<<<< HEAD
-    @Override
-	/**
-     * @return The room's height (from {@link #getBottomLeft()). It is greater
-=======
     /**
      * @return The room's height (from {@link #getBottomLeft()}). It is greater
->>>>>>> c82b557a
-     * or equal than 0.
+     * or equal to 0.
      */
     int getHeight();
 
