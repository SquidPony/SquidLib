--- conflicted
+++ resolved
@@ -1,10 +1,5 @@
 package squidpony.squidgrid.zone;
 
-<<<<<<< HEAD
-import java.util.List;
-
-=======
->>>>>>> c82b557a
 import squidpony.squidgrid.zone.Zone.Skeleton;
 import squidpony.squidmath.Coord;
 
@@ -28,8 +23,6 @@
 		this.coords = coords;
 	}
 
-<<<<<<< HEAD
-=======
 	public ListZone(Coord[] coords) {
 		this.coords = new ArrayList<Coord>(coords.length);
 		Collections.addAll(this.coords, coords);
@@ -39,7 +32,6 @@
 	{
 		this.coords = new ArrayList<>(coordCollection);
 	}
->>>>>>> c82b557a
 	@Override
 	public boolean isEmpty() {
 		return coords.isEmpty();
