--- conflicted
+++ resolved
@@ -11,10 +11,6 @@
 import com.badlogic.gdx.math.MathUtils;
 import com.badlogic.gdx.scenes.scene2d.Actor;
 import com.badlogic.gdx.utils.Align;
-<<<<<<< HEAD
-import squidpony.IColorCenter;
-=======
->>>>>>> 087b626b
 import squidpony.panel.IColoredString;
 import squidpony.panel.IMarkup;
 
@@ -267,9 +263,9 @@
 
 	/**
 	 * If you want to grey out "older" messages, you would do it in this method,
-	 * when {@code ydx > 0} (using an {@link IColorCenter} maybe ?).
-	 * 
-	 * @param ics
+	 * when {@code ydx > 0} (using an {@link squidpony.IColorCenter} maybe ?).
+	 * 
+	 * @param ics an IColorCenter with the same generic color type as this LinesPanel
 	 * @param ydx
 	 *            The index of {@code ics} within {@link #content}.
 	 * @return A variation of {@code ics}, or {@code ics} itself.
